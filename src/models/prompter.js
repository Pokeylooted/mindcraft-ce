--- conflicted
+++ resolved
@@ -151,13 +151,8 @@
                 profile.api = 'xai';
             else if (profile.model.includes('deepseek'))
                 profile.api = 'deepseek';
-<<<<<<< HEAD
-=======
-	    else if (profile.model.includes('mistral'))
+	          else if (profile.model.includes('mistral'))
                 profile.api = 'mistral';
-            else if (profile.model.includes('llama3'))
-                profile.api = 'ollama';
->>>>>>> 6e73f30f
             else 
                 throw new Error('Unknown model:', profile.model, 'Did you check the name is correct?'); // Asks the user if the name is correct
         }
