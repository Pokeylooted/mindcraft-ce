import { History } from './history.js';
import { Coder } from './coder.js';
import { VisionInterpreter } from './vision_interpreter.js';
import { Prompter } from '../models/prompter.js';
import { initModes } from './modes.js';
import { initBot } from '../utils/mcdata.js';
import { containsCommand, commandExists, executeCommand, truncCommandMessage, isAction, blacklistCommands } from './commands/index.js';
import { ActionManager } from './action_manager.js';
import { NPCContoller } from './npc/controller.js';
import { MemoryBank } from './memory_bank.js';
import { SelfPrompter } from './self_prompter.js';
import convoManager from './conversation.js';
import { handleTranslation, handleEnglishTranslation } from '../utils/translator.js';
import { addViewer } from './viewer.js';
import settings from '../../settings.js';
import { serverProxy } from './agent_proxy.js';
import { Task } from './tasks.js';

export class Agent {
    async start(profile_fp, load_mem=false, init_message=null, count_id=0, task_path=null, task_id=null) {
        this.last_sender = null;
        this.count_id = count_id;
<<<<<<< HEAD
        try {
            if (!profile_fp) {
                throw new Error('No profile filepath provided');
            }
            
            console.log('Starting agent initialization with profile:', profile_fp);
            
            // Initialize components with more detailed error handling
            console.log('Initializing action manager...');
            this.actions = new ActionManager(this);
            console.log('Initializing prompter...');
            this.prompter = new Prompter(this, profile_fp);
            this.name = this.prompter.getName();
            console.log('Initializing history...');
            this.history = new History(this);
            console.log('Initializing coder...');
            this.coder = new Coder(this);
            console.log('Initializing vision intepreter...');
            this.vision_interpreter = new VisionInterpreter(this, settings.allow_vision);
            console.log('Initializing npc controller...');
            this.npc = new NPCContoller(this);
            console.log('Initializing memory bank...');
            this.memory_bank = new MemoryBank();
            console.log('Initializing self prompter...');
            this.self_prompter = new SelfPrompter(this);
            convoManager.initAgent(this);            
            console.log('Initializing examples...');
            await this.prompter.initExamples();
            console.log('Initializing task...');
            this.task = new Task(this, task_path, task_id);
            const blocked_actions = this.task.blocked_actions || [];
            blacklistCommands(blocked_actions);

            serverProxy.connect(this);

            console.log(this.name, 'logging into minecraft...');
            this.bot = initBot(this.name);

            initModes(this);

            let save_data = null;
            if (load_mem) {
                save_data = this.history.load();
            }
=======
        if (!profile_fp) {
            throw new Error('No profile filepath provided');
        }
        
        console.log('Starting agent initialization with profile:', profile_fp);
        
        // Initialize components with more detailed error handling
        console.log('Initializing action manager...');
        this.actions = new ActionManager(this);
        console.log('Initializing prompter...');
        this.prompter = new Prompter(this, profile_fp);
        this.name = this.prompter.getName();
        console.log('Initializing history...');
        this.history = new History(this);
        console.log('Initializing coder...');
        this.coder = new Coder(this);
        console.log('Initializing npc controller...');
        this.npc = new NPCContoller(this);
        console.log('Initializing memory bank...');
        this.memory_bank = new MemoryBank();
        console.log('Initializing self prompter...');
        this.self_prompter = new SelfPrompter(this);
        convoManager.initAgent(this);            
        console.log('Initializing examples...');
        await this.prompter.initExamples();
        console.log('Initializing task...');
        this.task = new Task(this, task_path, task_id);
        const blocked_actions = this.task.blocked_actions || [];
        blacklistCommands(blocked_actions);

        serverProxy.connect(this);

        console.log(this.name, 'logging into minecraft...');
        this.bot = initBot(this.name);

        initModes(this);

        let save_data = null;
        if (load_mem) {
            save_data = this.history.load();
        }
>>>>>>> 5c3efb87

        this.bot.on('login', () => {
            console.log(this.name, 'logged in!');

            serverProxy.login();
            
            // Set skin for profile, requires Fabric Tailor. (https://modrinth.com/mod/fabrictailor)
            if (this.prompter.profile.skin)
                this.bot.chat(`/skin set URL ${this.prompter.profile.skin.model} ${this.prompter.profile.skin.path}`);
            else
                this.bot.chat(`/skin clear`);
        });

        const spawnTimeout = setTimeout(() => {
            process.exit(0);
        }, 30000);
        this.bot.once('spawn', async () => {
            try {
                clearTimeout(spawnTimeout);
                addViewer(this.bot, count_id);

                // wait for a bit so stats are not undefined
                await new Promise((resolve) => setTimeout(resolve, 1000));
                
                console.log(`${this.name} spawned.`);
                this.clearBotLogs();

                this._setupEventHandlers(save_data, init_message);
                this.startEvents();

                if (!load_mem) {
                    this.task.initBotTask();
                }

            } catch (error) {
                console.error('Error in spawn event:', error);
                process.exit(0);
            }
        });
    }

    async _setupEventHandlers(save_data, init_message) {
        const ignore_messages = [
            "Set own game mode to",
            "Set the time to",
            "Set the difficulty to",
            "Teleported ",
            "Set the weather to",
            "Gamerule "
        ];
        
        const respondFunc = async (username, message) => {
            if (username === this.name) return;
            if (settings.only_chat_with.length > 0 && !settings.only_chat_with.includes(username)) return;
            try {
                if (ignore_messages.some((m) => message.startsWith(m))) return;

                this.shut_up = false;

                console.log(this.name, 'received message from', username, ':', message);

                if (convoManager.isOtherAgent(username)) {
                    console.warn('received whisper from other bot??')
                }
                else {
                    let translation = await handleEnglishTranslation(message);
                    this.handleMessage(username, translation);
                }
            } catch (error) {
                console.error('Error handling message:', error);
            }
        }
		
		this.respondFunc = respondFunc

        this.bot.on('whisper', respondFunc);
        if (settings.profiles.length === 1)
            this.bot.on('chat', respondFunc);

        // Set up auto-eat
        this.bot.autoEat.options = {
            priority: 'foodPoints',
            startAt: 14,
            bannedFood: ["rotten_flesh", "spider_eye", "poisonous_potato", "pufferfish", "chicken"]
        };

        if (save_data?.self_prompt) {
            if (init_message) {
                this.history.add('system', init_message);
            }
            await this.self_prompter.handleLoad(save_data.self_prompt, save_data.self_prompting_state);
        }
        if (save_data?.last_sender) {
            this.last_sender = save_data.last_sender;
            if (convoManager.otherAgentInGame(this.last_sender)) {
                const msg_package = {
                    message: `You have restarted and this message is auto-generated. Continue the conversation with me.`,
                    start: true
                };
                convoManager.receiveFromBot(this.last_sender, msg_package);
            }
        }
        else if (init_message) {
            await this.handleMessage('system', init_message, 2);
        }
        else {
            this.openChat("Hello world! I am "+this.name);
        }
    }

    requestInterrupt() {
        this.bot.interrupt_code = true;
        this.bot.collectBlock.cancelTask();
        this.bot.pathfinder.stop();
        this.bot.pvp.stop();
    }

    clearBotLogs() {
        this.bot.output = '';
        this.bot.interrupt_code = false;
    }

    shutUp() {
        this.shut_up = true;
        if (this.self_prompter.isActive()) {
            this.self_prompter.stop(false);
        }
        convoManager.endAllConversations();
    }

    async handleMessage(source, message, max_responses=null) {
        if (!source || !message) {
            console.warn('Received empty message from', source);
            return false;
        }

        let used_command = false;
        if (max_responses === null) {
            max_responses = settings.max_commands === -1 ? Infinity : settings.max_commands;
        }
        if (max_responses === -1) {
            max_responses = Infinity;
        }

        const self_prompt = source === 'system' || source === this.name;
        const from_other_bot = convoManager.isOtherAgent(source);

        if (!self_prompt && !from_other_bot) { // from user, check for forced commands
            const user_command_name = containsCommand(message);
            if (user_command_name) {
                if (!commandExists(user_command_name)) {
                    this.routeResponse(source, `Command '${user_command_name}' does not exist.`);
                    return false;
                }
                this.routeResponse(source, `*${source} used ${user_command_name.substring(1)}*`);
                if (user_command_name === '!newAction') {
                    // all user-initiated commands are ignored by the bot except for this one
                    // add the preceding message to the history to give context for newAction
                    this.history.add(source, message);
                }
                let execute_res = await executeCommand(this, message);
                if (execute_res) 
                    this.routeResponse(source, execute_res);
                return true;
            }
        }

        if (from_other_bot)
            this.last_sender = source;

        // Now translate the message
        message = await handleEnglishTranslation(message);
        console.log('received message from', source, ':', message);

        const checkInterrupt = () => this.self_prompter.shouldInterrupt(self_prompt) || this.shut_up || convoManager.responseScheduledFor(source);
        
        let behavior_log = this.bot.modes.flushBehaviorLog();
        if (behavior_log.trim().length > 0) {
            const MAX_LOG = 500;
            if (behavior_log.length > MAX_LOG) {
                behavior_log = '...' + behavior_log.substring(behavior_log.length - MAX_LOG);
            }
            behavior_log = 'Recent behaviors log: \n' + behavior_log.substring(behavior_log.indexOf('\n'));
            await this.history.add('system', behavior_log);
        }

        // Handle other user messages
        await this.history.add(source, message);
        this.history.save();

        if (!self_prompt && this.self_prompter.isActive()) // message is from user during self-prompting
            max_responses = 1; // force only respond to this message, then let self-prompting take over
        for (let i=0; i<max_responses; i++) {
            if (checkInterrupt()) break;
            let history = this.history.getHistory();
            let res = await this.prompter.promptConvo(history);

            console.log(`${this.name} full response to ${source}: ""${res}""`);
            
            if (res.trim().length === 0) { 
                console.warn('no response')
                break; // empty response ends loop
            }

            let command_name = containsCommand(res);

            if (command_name) { // contains query or command
                res = truncCommandMessage(res); // everything after the command is ignored
                this.history.add(this.name, res);
                
                if (!commandExists(command_name)) {
                    this.history.add('system', `Command ${command_name} does not exist.`);
                    console.warn('Agent hallucinated command:', command_name)
                    continue;
                }

                if (checkInterrupt()) break;
                this.self_prompter.handleUserPromptedCmd(self_prompt, isAction(command_name));

                if (settings.verbose_commands) {
                    this.routeResponse(source, res);
                }
                else { // only output command name
                    let pre_message = res.substring(0, res.indexOf(command_name)).trim();
                    let chat_message = `*used ${command_name.substring(1)}*`;
                    if (pre_message.length > 0)
                        chat_message = `${pre_message}  ${chat_message}`;
                    this.routeResponse(source, chat_message);
                }

                let execute_res = await executeCommand(this, res);

                console.log('Agent executed:', command_name, 'and got:', execute_res);
                used_command = true;

                if (execute_res)
                    this.history.add('system', execute_res);
                else
                    break;
            }
            else { // conversation response
                this.history.add(this.name, res);
                this.routeResponse(source, res);
                break;
            }
            
            this.history.save();
        }

        return used_command;
    }

    async routeResponse(to_player, message) {
        if (this.shut_up) return;
        let self_prompt = to_player === 'system' || to_player === this.name;
        if (self_prompt && this.last_sender) {
            // this is for when the agent is prompted by system while still in conversation
            // so it can respond to events like death but be routed back to the last sender
            to_player = this.last_sender;
        }

        if (convoManager.isOtherAgent(to_player) && convoManager.inConversation(to_player)) {
            // if we're in an ongoing conversation with the other bot, send the response to it
            convoManager.sendToBot(to_player, message);
        }
        else {
            // otherwise, use open chat
            this.openChat(message);
            // note that to_player could be another bot, but if we get here the conversation has ended
        }
    }

    async openChat(message) {
        let to_translate = message;
        let remaining = '';
        let command_name = containsCommand(message);
        let translate_up_to = command_name ? message.indexOf(command_name) : -1;
        if (translate_up_to != -1) { // don't translate the command
            to_translate = to_translate.substring(0, translate_up_to);
            remaining = message.substring(translate_up_to);
        }
        message = (await handleTranslation(to_translate)).trim() + " " + remaining;
        // newlines are interpreted as separate chats, which triggers spam filters. replace them with spaces
        message = message.replaceAll('\n', ' ');

        if (settings.only_chat_with.length > 0) {
            for (let username of settings.only_chat_with) {
                this.bot.whisper(username, message);
            }
        }
        else {
            this.bot.chat(message);
        }
    }

    startEvents() {
        // Custom events
        this.bot.on('time', () => {
            if (this.bot.time.timeOfDay == 0)
            this.bot.emit('sunrise');
            else if (this.bot.time.timeOfDay == 6000)
            this.bot.emit('noon');
            else if (this.bot.time.timeOfDay == 12000)
            this.bot.emit('sunset');
            else if (this.bot.time.timeOfDay == 18000)
            this.bot.emit('midnight');
        });

        let prev_health = this.bot.health;
        this.bot.lastDamageTime = 0;
        this.bot.lastDamageTaken = 0;
        this.bot.on('health', () => {
            if (this.bot.health < prev_health) {
                this.bot.lastDamageTime = Date.now();
                this.bot.lastDamageTaken = prev_health - this.bot.health;
            }
            prev_health = this.bot.health;
        });
        // Logging callbacks
        this.bot.on('error' , (err) => {
            console.error('Error event!', err);
        });
        this.bot.on('end', (reason) => {
            console.warn('Bot disconnected! Killing agent process.', reason)
            this.cleanKill('Bot disconnected! Killing agent process.');
        });
        this.bot.on('death', () => {
            this.actions.cancelResume();
            this.actions.stop();
        });
        this.bot.on('kicked', (reason) => {
            console.warn('Bot kicked!', reason);
            this.cleanKill('Bot kicked! Killing agent process.');
        });
        this.bot.on('messagestr', async (message, _, jsonMsg) => {
            if (jsonMsg.translate && jsonMsg.translate.startsWith('death') && message.startsWith(this.name)) {
                console.log('Agent died: ', message);
                let death_pos = this.bot.entity.position;
                this.memory_bank.rememberPlace('last_death_position', death_pos.x, death_pos.y, death_pos.z);
                let death_pos_text = null;
                if (death_pos) {
                    death_pos_text = `x: ${death_pos.x.toFixed(2)}, y: ${death_pos.y.toFixed(2)}, z: ${death_pos.x.toFixed(2)}`;
                }
                let dimention = this.bot.game.dimension;
                this.handleMessage('system', `You died at position ${death_pos_text || "unknown"} in the ${dimention} dimension with the final message: '${message}'. Your place of death is saved as 'last_death_position' if you want to return. Previous actions were stopped and you have respawned.`);
            }
        });
        this.bot.on('idle', () => {
            this.bot.clearControlStates();
            this.bot.pathfinder.stop(); // clear any lingering pathfinder
            this.bot.modes.unPauseAll();
            this.actions.resumeAction();
        });

        // Init NPC controller
        this.npc.init();

        // This update loop ensures that each update() is called one at a time, even if it takes longer than the interval
        const INTERVAL = 300;
        let last = Date.now();
        setTimeout(async () => {
            while (true) {
                let start = Date.now();
                await this.update(start - last);
                let remaining = INTERVAL - (Date.now() - start);
                if (remaining > 0) {
                    await new Promise((resolve) => setTimeout(resolve, remaining));
                }
                last = start;
            }
        }, INTERVAL);

        this.bot.emit('idle');
    }

    async update(delta) {
        await this.bot.modes.update();
        this.self_prompter.update(delta);
        if (this.task.data) {
            let res = this.task.isDone();
            if (res) {
                await this.history.add('system', `${res.message} ended with code : ${res.code}`);
                await this.history.save();
                console.log('Task finished:', res.message);
                this.killAll();
            }
        }
    }

    isIdle() {
        return !this.actions.executing && !this.coder.generating;
    }
    
    cleanKill(msg='Killing agent process...', code=1) {
        this.history.add('system', msg);
        this.bot.chat(code > 1 ? 'Restarting.': 'Exiting.');
        this.history.save();
        process.exit(code);
    }

    killAll() {
        serverProxy.shutdown();
    }
}<|MERGE_RESOLUTION|>--- conflicted
+++ resolved
@@ -20,55 +20,86 @@
     async start(profile_fp, load_mem=false, init_message=null, count_id=0, task_path=null, task_id=null) {
         this.last_sender = null;
         this.count_id = count_id;
-<<<<<<< HEAD
-        try {
-            if (!profile_fp) {
-                throw new Error('No profile filepath provided');
-            }
-            
-            console.log('Starting agent initialization with profile:', profile_fp);
-            
-            // Initialize components with more detailed error handling
-            console.log('Initializing action manager...');
-            this.actions = new ActionManager(this);
-            console.log('Initializing prompter...');
-            this.prompter = new Prompter(this, profile_fp);
-            this.name = this.prompter.getName();
-            console.log('Initializing history...');
-            this.history = new History(this);
-            console.log('Initializing coder...');
-            this.coder = new Coder(this);
-            console.log('Initializing vision intepreter...');
-            this.vision_interpreter = new VisionInterpreter(this, settings.allow_vision);
-            console.log('Initializing npc controller...');
-            this.npc = new NPCContoller(this);
-            console.log('Initializing memory bank...');
-            this.memory_bank = new MemoryBank();
-            console.log('Initializing self prompter...');
-            this.self_prompter = new SelfPrompter(this);
-            convoManager.initAgent(this);            
-            console.log('Initializing examples...');
-            await this.prompter.initExamples();
-            console.log('Initializing task...');
-            this.task = new Task(this, task_path, task_id);
-            const blocked_actions = this.task.blocked_actions || [];
-            blacklistCommands(blocked_actions);
-
-            serverProxy.connect(this);
-
-            console.log(this.name, 'logging into minecraft...');
-            this.bot = initBot(this.name);
-
-            initModes(this);
-
-            let save_data = null;
-            if (load_mem) {
-                save_data = this.history.load();
-            }
-=======
         if (!profile_fp) {
             throw new Error('No profile filepath provided');
         }
+        
+        console.log('Starting agent initialization with profile:', profile_fp);
+        
+        // Initialize components with more detailed error handling
+        console.log('Initializing action manager...');
+        this.actions = new ActionManager(this);
+        console.log('Initializing prompter...');
+        this.prompter = new Prompter(this, profile_fp);
+        this.name = this.prompter.getName();
+        console.log('Initializing history...');
+        this.history = new History(this);
+        console.log('Initializing coder...');
+        this.coder = new Coder(this);
+        console.log('Initializing vision intepreter...');
+        this.vision_interpreter = new VisionInterpreter(this, settings.allow_vision);
+        console.log('Initializing npc controller...');
+        this.npc = new NPCContoller(this);
+        console.log('Initializing memory bank...');
+        this.memory_bank = new MemoryBank();
+        console.log('Initializing self prompter...');
+        this.self_prompter = new SelfPrompter(this);
+        convoManager.initAgent(this);            
+        console.log('Initializing examples...');
+        await this.prompter.initExamples();
+        console.log('Initializing task...');
+        this.task = new Task(this, task_path, task_id);
+        const blocked_actions = this.task.blocked_actions || [];
+        blacklistCommands(blocked_actions);
+
+        serverProxy.connect(this);
+
+        console.log(this.name, 'logging into minecraft...');
+        this.bot = initBot(this.name);
+
+        initModes(this);
+
+        let save_data = null;
+        if (load_mem) {
+            save_data = this.history.load();
+        }
+
+        this.bot.on('login', () => {
+            console.log(this.name, 'logged in!');
+
+            serverProxy.login();
+            
+            // Set skin for profile, requires Fabric Tailor. (https://modrinth.com/mod/fabrictailor)
+            if (this.prompter.profile.skin)
+                this.bot.chat(`/skin set URL ${this.prompter.profile.skin.model} ${this.prompter.profile.skin.path}`);
+            else
+                this.bot.chat(`/skin clear`);
+        });
+
+        const spawnTimeout = setTimeout(() => {
+            process.exit(0);
+        }, 30000);
+        this.bot.once('spawn', async () => {
+            try {
+                clearTimeout(spawnTimeout);
+                addViewer(this.bot, count_id);
+
+                // wait for a bit so stats are not undefined
+                await new Promise((resolve) => setTimeout(resolve, 1000));
+                
+                console.log(`${this.name} spawned.`);
+                this.clearBotLogs();
+
+                this._setupEventHandlers(save_data, init_message);
+                this.startEvents();
+
+                this.task.initBotTask();
+
+            } catch (error) {
+                console.error('Error in spawn event:', error);
+                process.exit(0);
+            }
+        });
         
         console.log('Starting agent initialization with profile:', profile_fp);
         
@@ -107,7 +138,6 @@
         if (load_mem) {
             save_data = this.history.load();
         }
->>>>>>> 5c3efb87
 
         this.bot.on('login', () => {
             console.log(this.name, 'logged in!');
