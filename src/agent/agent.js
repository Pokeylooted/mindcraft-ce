--- conflicted
+++ resolved
@@ -203,11 +203,7 @@
         });
         this.bot.on('end', (reason) => {
             console.warn('Bot disconnected! Killing agent process.', reason)
-<<<<<<< HEAD
-            this.cleanKill('Bot disconnected!');
-=======
             this.cleanKill('Bot disconnected! Killing agent process.');
->>>>>>> ab440ea1
         });
         this.bot.on('death', () => {
             this.coder.cancelResume();
@@ -215,11 +211,7 @@
         });
         this.bot.on('kicked', (reason) => {
             console.warn('Bot kicked!', reason);
-<<<<<<< HEAD
-            this.cleanKill('Bot kicked!');
-=======
             this.cleanKill('Bot kicked! Killing agent process.');
->>>>>>> ab440ea1
         });
         this.bot.on('messagestr', async (message, _, jsonMsg) => {
             if (jsonMsg.translate && jsonMsg.translate.startsWith('death') && message.startsWith(this.name)) {
@@ -263,15 +255,6 @@
     isIdle() {
         return !this.coder.executing && !this.coder.generating;
     }
-<<<<<<< HEAD
-
-    cleanKill(msg='Killing agent process...') {
-        this.history.add('system', msg);
-        this.history.save();
-        process.exit(1);
-    }
-}
-=======
     
     cleanKill(msg='Killing agent process...') {
         this.history.add('system', msg);
@@ -280,4 +263,3 @@
         process.exit(1);
     }
 }
->>>>>>> ab440ea1
