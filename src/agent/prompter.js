--- conflicted
+++ resolved
@@ -45,13 +45,10 @@
                 chat.api = 'replicate';
             else if (chat.model.includes("groq/") || chat.model.includes("groqcloud/"))
                 chat.api = 'groq';
-<<<<<<< HEAD
             else if (chat.model.includes('novita/'))
                 chat.api = 'novita';
-=======
             else if (chat.model.includes('qwen'))
                 chat.api = 'qwen';
->>>>>>> 5cda5727
             else
                 chat.api = 'ollama';
         }
@@ -73,13 +70,10 @@
         }
         else if (chat.api === 'huggingface')
             this.chat_model = new HuggingFace(chat.model, chat.url);
-<<<<<<< HEAD
         else if (chat.api === 'novita')
             this.chat_model = new Novita(chat.model.replace('novita/', ''), chat.url);
-=======
         else if (chat.api === 'qwen')
             this.chat_model = new Qwen(chat.model, chat.url);
->>>>>>> 5cda5727
         else
             throw new Error('Unknown API:', api);
 
