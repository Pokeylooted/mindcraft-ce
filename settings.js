const settings = {
    "minecraft_version": "1.21.1", // supports up to 1.21.4
    "host": "127.0.0.1", // or "localhost", "your.ip.address.here"
    "port": 55916,
    "auth": "offline", // or "microsoft"

    // the mindserver manages all agents and hosts the UI
    "mindserver_port": 8080,
    
    "base_profile": "survival", // survival, creative, or god_mode
    "profiles": [
        "./andy.json",
        // "./profiles/gpt.json",
        // "./profiles/claude.json",
        // "./profiles/gemini.json",
        // "./profiles/llama.json",
        // "./profiles/qwen.json",
        // "./profiles/grok.json",
        // "./profiles/mistral.json",
        // "./profiles/deepseek.json",
        // "./profiles/andy-4.json",

        // using more than 1 profile requires you to /msg each bot indivually
        // individual profiles override values from the base profile
    ],
<<<<<<< HEAD
    "plugins" : [], // you can add plugins here, e.g. pre-installed plugin: "Dance"
    "load_memory": false, // load memory from previous session
    "init_message": "Respond with hello world and your name", // sends to all on spawn
    "only_chat_with": [], // users that the bots listen to and send general messages to. if empty it will chat publicly
    
    "language": "en", // translate to/from this language. NOT text-to-speech language. Supports these language names: https://cloud.google.com/translate/docs/languages
    "show_bot_views": false, // show bot's view in browser at localhost:3000, 3001...
=======

    "load_memory": false, // load memory from previous session
    "init_message": "Respond with hello world and your name", // sends to all on spawn
    "only_chat_with": [], // users that the bots listen to and send general messages to. if empty it will chat publicly
    "speak": false, // allows all bots to speak through system text-to-speech. works on windows, mac, on linux you need to `apt install espeak`
    "language": "en", // translate to/from this language. Supports these language names: https://cloud.google.com/translate/docs/languages
    "render_bot_views": false, // show bot's view in browser at localhost:3000, 3001...
>>>>>>> b2de1cda

    "allow_insecure_coding": false, // allows newAction command and model can write/run code on your computer. enable at own risk
    "allow_vision": false, // allows vision model to interpret screenshots as inputs
    "vision_mode": "off", // "off", "prompted", or "always"
    "blocked_actions" : ["!checkBlueprint", "!checkBlueprintLevel", "!getBlueprint", "!getBlueprintLevel"] , // commands to disable and remove from docs. Ex: ["!setMode"]
    "code_timeout_mins": -1, // minutes code is allowed to run. -1 for no timeout
    "relevant_docs_count": 5, // number of relevant code function docs to select for prompting. -1 for all

    "max_messages": 15, // max number of messages to keep in context
    "num_examples": 2, // number of examples to give to the model
    "max_commands": -1, // max number of commands that can be used in consecutive responses. -1 for no limit
    "verbose_commands": true, // show full command syntax
    "narrate_behavior": true, // chat simple automatic actions ('Picking up item!')
    "chat_bot_messages": true, // publicly chat messages to other bots

    "speak": true,
    // allows all bots to speak through text-to-speech. format: {provider}/{model}/{voice}. if set to "system" it will use system text-to-speech, which works on windows and mac, but on linux you need to `apt install espeak`.
    // specify speech model inside each profile - so that you can have each bot with different voices ;)
    
    "stt_transcription": false, // enable speech-to-text transcription
    "stt_provider": "pollinations", // STT provider: "groq" (requires API key) or "pollinations" (free)
    "stt_username": "SERVER", // username for STT messages
    "stt_agent_name": "", // agent name for STT messages, if empty it will send the STT to all bots
    
    // STT Audio Detection Settings
    "stt_rms_threshold": 3000,       // Raised from 1000 to reduce false triggers
    "stt_silence_duration": 2000,   // 2 seconds of silence before stopping
    "stt_min_audio_duration": 0.5,  // Minimum audio duration in seconds
    "stt_max_audio_duration": 45,   // Maximum audio duration in seconds
    "stt_debug_audio": true,        // Enable to see what's happening
    "stt_cooldown_ms": 2000,        // Minimum time between recordings
    "stt_speech_threshold_ratio": 0.05, // Much lower - 5% instead of 15%
    "stt_consecutive_speech_samples": 3, // Reduced from 5 to 3

    "log_normal_data": false, // Logs all inputs / outputs without reasoning or vision data
    "log_reasoning_data": false, // Logs only reasoning inputs / outputs
    "log_vision_data": false, // Logs only vision inputs / outputs

}

<<<<<<< HEAD
// these environment variables override certain settings
if (process.env.SETTINGS_PATH) {
  try {
    const cfgPath = path.resolve(process.env.SETTINGS_PATH);
    if (fs.existsSync(cfgPath)) {
      const raw = fs.readFileSync(cfgPath, 'utf-8');
      const overrides = JSON.parse(raw);
      Object.assign(settings, overrides);
      console.log(`Loaded overrides from ${cfgPath}`);
    } else {
      console.warn(`SETTINGS_PATH file not found: ${cfgPath}`);
    }
  } catch (err) {
    console.error("Failed to load SETTINGS_PATH overrides:", err);
  }
}
if (process.env.MINECRAFT_PORT) {
    settings.port = process.env.MINECRAFT_PORT;
}
if (process.env.MINDSERVER_PORT) {
    settings.mindserver_port = process.env.MINDSERVER_PORT;
}
if (process.env.PROFILES && JSON.parse(process.env.PROFILES).length > 0) {
    settings.profiles = JSON.parse(process.env.PROFILES);
}
if (process.env.INSECURE_CODING) {
    settings.allow_insecure_coding = true;
}
if (process.env.BLOCKED_ACTIONS) {
    settings.blocked_actions = JSON.parse(process.env.BLOCKED_ACTIONS);
}
if (process.env.MAX_MESSAGES) {
    settings.max_messages = process.env.MAX_MESSAGES;
}
if (process.env.NUM_EXAMPLES) {
    settings.num_examples = process.env.NUM_EXAMPLES;
}

=======
>>>>>>> b2de1cda
export default settings;<|MERGE_RESOLUTION|>--- conflicted
+++ resolved
@@ -23,23 +23,13 @@
         // using more than 1 profile requires you to /msg each bot indivually
         // individual profiles override values from the base profile
     ],
-<<<<<<< HEAD
     "plugins" : [], // you can add plugins here, e.g. pre-installed plugin: "Dance"
     "load_memory": false, // load memory from previous session
     "init_message": "Respond with hello world and your name", // sends to all on spawn
     "only_chat_with": [], // users that the bots listen to and send general messages to. if empty it will chat publicly
     
     "language": "en", // translate to/from this language. NOT text-to-speech language. Supports these language names: https://cloud.google.com/translate/docs/languages
-    "show_bot_views": false, // show bot's view in browser at localhost:3000, 3001...
-=======
-
-    "load_memory": false, // load memory from previous session
-    "init_message": "Respond with hello world and your name", // sends to all on spawn
-    "only_chat_with": [], // users that the bots listen to and send general messages to. if empty it will chat publicly
-    "speak": false, // allows all bots to speak through system text-to-speech. works on windows, mac, on linux you need to `apt install espeak`
-    "language": "en", // translate to/from this language. Supports these language names: https://cloud.google.com/translate/docs/languages
     "render_bot_views": false, // show bot's view in browser at localhost:3000, 3001...
->>>>>>> b2de1cda
 
     "allow_insecure_coding": false, // allows newAction command and model can write/run code on your computer. enable at own risk
     "allow_vision": false, // allows vision model to interpret screenshots as inputs
@@ -80,7 +70,6 @@
 
 }
 
-<<<<<<< HEAD
 // these environment variables override certain settings
 if (process.env.SETTINGS_PATH) {
   try {
@@ -119,6 +108,4 @@
     settings.num_examples = process.env.NUM_EXAMPLES;
 }
 
-=======
->>>>>>> b2de1cda
 export default settings;