import { AgentProcess } from './src/process/agent_process.js';
import settings from './settings.js';
import yargs from 'yargs';
import { hideBin } from 'yargs/helpers';
import { createMindServer } from './src/server/mind_server.js';
import { mainProxy } from './src/process/main_proxy.js';
import { readFileSync } from 'fs';

function parseArguments() {
    return yargs(hideBin(process.argv))
        .option('profiles', {
            type: 'array',
            describe: 'List of agent profile paths',
        })
        .option('task_path', {
            type: 'string',
            describe: 'Path to task file to execute'
        })
        .option('task_id', {
            type: 'string',
            describe: 'Task ID to execute'
        })
        .help()
        .alias('help', 'h')
        .parse();
}

//todo: modify for multiple agents
function getProfiles(args) {
    return args.profiles || settings.profiles;
}

async function main() {
    if (settings.host_mindserver) {
        const mindServer = createMindServer();
    }
<<<<<<< HEAD
=======
    mainProxy.connect();
>>>>>>> 13bd9a7b

    const args = parseArguments();
    const profiles = getProfiles(args);
    console.log(profiles);
    var { load_memory, init_message } = settings;

    for (let i=0; i<profiles.length; i++) {
<<<<<<< HEAD
        const agent = new AgentProcess();
        agent.start(profiles[i], load_memory, init_message, i, args.task_path, args.task_id);
=======
        const agent_process = new AgentProcess();
        const profile = readFileSync(profiles[i], 'utf8');
        const agent_json = JSON.parse(profile);
        mainProxy.registerAgent(agent_json.name, agent_process);
        agent_process.start(profiles[i], load_memory, init_message, i);
>>>>>>> 13bd9a7b
        await new Promise(resolve => setTimeout(resolve, 1000));
    }
}

try {
    main();
} catch (error) {
    console.error('An error occurred:', error);
    process.exit(1);
}<|MERGE_RESOLUTION|>--- conflicted
+++ resolved
@@ -34,27 +34,19 @@
     if (settings.host_mindserver) {
         const mindServer = createMindServer();
     }
-<<<<<<< HEAD
-=======
     mainProxy.connect();
->>>>>>> 13bd9a7b
-
+    
     const args = parseArguments();
     const profiles = getProfiles(args);
     console.log(profiles);
-    var { load_memory, init_message } = settings;
+    const { load_memory, init_message } = settings;
 
     for (let i=0; i<profiles.length; i++) {
-<<<<<<< HEAD
-        const agent = new AgentProcess();
-        agent.start(profiles[i], load_memory, init_message, i, args.task_path, args.task_id);
-=======
         const agent_process = new AgentProcess();
         const profile = readFileSync(profiles[i], 'utf8');
         const agent_json = JSON.parse(profile);
         mainProxy.registerAgent(agent_json.name, agent_process);
-        agent_process.start(profiles[i], load_memory, init_message, i);
->>>>>>> 13bd9a7b
+        agent_process.start(profiles[i], load_memory, init_message, i, args.task_path, args.task_id);
         await new Promise(resolve => setTimeout(resolve, 1000));
     }
 }
